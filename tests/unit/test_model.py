# Copyright (c) 2022-2023, NVIDIA CORPORATION. All rights reserved.
#
# Licensed under the Apache License, Version 2.0 (the "License");
# you may not use this file except in compliance with the License.
# You may obtain a copy of the License at
#
#     http://www.apache.org/licenses/LICENSE-2.0
#
# Unless required by applicable law or agreed to in writing, software
# distributed under the License is distributed on an "AS IS" BASIS,
# WITHOUT WARRANTIES OR CONDITIONS OF ANY KIND, either express or implied.
# See the License for the specific language governing permissions and
# limitations under the License.
import pathlib
import tempfile

import numpy as np

from pytriton.decorators import TritonContext, batch
from pytriton.model_config.tensor import Tensor
from pytriton.model_config.triton_model_config import TensorSpec
from pytriton.models.manager import ModelManager
from pytriton.models.model import Model, ModelConfig
from pytriton.proxy.communication import TensorStore
from pytriton.proxy.types import Request
from pytriton.server.model_repository import TritonModelRepository
from pytriton.utils.workspace import Workspace


def test_get_model_config_return_model_config_when_minimal_required_data(tmp_path):
    def infer_func(inputs):
        return inputs

    triton_context = TritonContext()
<<<<<<< HEAD
    workspace = Workspace(tmp_path / "workspace")
    model = Model(
        model_name="simple",
        model_version=2,
        inference_fn=infer_func,
        inputs=[
            Tensor(dtype=np.float32, shape=(-1,)),
            Tensor(dtype=np.float32, shape=(-1,)),
        ],
        outputs=[
            Tensor(dtype=np.int32, shape=(-1,)),
        ],
        config=ModelConfig(max_batch_size=128, batching=True),
        workspace=workspace,
        triton_context=triton_context,
    )

    model_config = model._get_triton_model_config()

    assert model_config.model_name == "simple"
    assert model_config.model_version == 2

    assert model_config.batching is True
    assert model_config.max_batch_size == 128

    assert model_config.inputs == [
        TensorSpec(name="INPUT_1", dtype=np.float32, shape=(-1,)),
        TensorSpec(name="INPUT_2", dtype=np.float32, shape=(-1,)),
    ]

    assert model_config.outputs == [
        TensorSpec(name="OUTPUT_1", dtype=np.int32, shape=(-1,)),
    ]

    ipc_socket_path = workspace.path / "ipc_proxy_backend_simple"
    assert model_config.backend_parameters == {
        "shared-memory-socket": f"ipc://{ipc_socket_path.as_posix()}",
    }
=======
    with tempfile.TemporaryDirectory() as tempdir:
        tempdir = pathlib.Path(tempdir)
        workspace = Workspace(tempdir / "workspace")
        model = Model(
            model_name="simple",
            model_version=2,
            inference_fn=infer_func,
            inputs=[
                Tensor(dtype=np.float32, shape=(-1,)),
                Tensor(dtype=np.float32, shape=(-1,)),
            ],
            outputs=[
                Tensor(dtype=np.int32, shape=(-1,)),
            ],
            config=ModelConfig(max_batch_size=128, batching=True),
            workspace=workspace,
            triton_context=triton_context,
            strict=False,
        )

        model_config = model._get_triton_model_config()

        assert model_config.model_name == "simple"
        assert model_config.model_version == 2

        assert model_config.batching is True
        assert model_config.max_batch_size == 128

        assert model_config.inputs == [
            TensorSpec(name="INPUT_1", dtype=np.float32, shape=(-1,)),
            TensorSpec(name="INPUT_2", dtype=np.float32, shape=(-1,)),
        ]

        assert model_config.outputs == [
            TensorSpec(name="OUTPUT_1", dtype=np.int32, shape=(-1,)),
        ]

        ipc_socket_path = workspace.path / "ipc_proxy_backend_simple"
        assert model_config.backend_parameters == {"shared-memory-socket": f"ipc://{ipc_socket_path.as_posix()}"}
>>>>>>> 10e2d9ee


def test_get_model_config_return_model_config_when_custom_names():
    def infer_func(inputs):
        return inputs

    triton_context = TritonContext()
    with tempfile.TemporaryDirectory() as tempdir:
        tempdir = pathlib.Path(tempdir)
        workspace = Workspace(tempdir / "workspace")
        model = Model(
            model_name="simple",
            model_version=2,
            inference_fn=infer_func,
            inputs=[
                Tensor(name="variable1", dtype=object, shape=(2, 1)),
                Tensor(name="variable2", dtype=np.float32().dtype, shape=(2, 1)),
            ],
            outputs=[
                Tensor(name="factorials", dtype=np.int32().dtype, shape=(-1,)),
            ],
            config=ModelConfig(max_batch_size=128, batching=True),
            workspace=workspace,
            triton_context=triton_context,
            strict=False,
        )

        model_config = model._get_triton_model_config()

        assert model_config.model_name == "simple"
        assert model_config.model_version == 2

        assert model_config.batching is True
        assert model_config.max_batch_size == 128

        assert model_config.inputs == [
            TensorSpec(name="variable1", dtype=object, shape=(2, 1)),
            TensorSpec(name="variable2", dtype=np.float32, shape=(2, 1)),
        ]

        assert model_config.outputs == [
            TensorSpec(name="factorials", dtype=np.int32, shape=(-1,)),
        ]


def test_generate_model_create_model_store():
    def infer_func(inputs):
        return inputs

    triton_context = TritonContext()
    with tempfile.TemporaryDirectory() as tempdir:
        tempdir = pathlib.Path(tempdir)
        workspace = Workspace(tempdir / "workspace")
        model = Model(
            model_name="simple",
            model_version=2,
            inference_fn=infer_func,
            inputs=[
                Tensor(name="variable1", dtype=object, shape=(2, 1)),
                Tensor(name="variable2", dtype=np.float32, shape=(2, 1)),
            ],
            outputs=[
                Tensor(name="factorials", dtype=np.int32, shape=(-1,)),
            ],
            config=ModelConfig(max_batch_size=128, batching=True),
            workspace=workspace,
            triton_context=triton_context,
            strict=False,
        )

        with tempfile.TemporaryDirectory() as tempdir:
            model_repository = pathlib.Path(tempdir) / "model_repository"
            model_repository.mkdir()

            model.generate_model(model_repository)

            assert (model_repository / "simple").is_dir()
            assert (model_repository / "simple" / "config.pbtxt").is_file()

            assert (model_repository / "simple" / "2").is_dir()
            assert (model_repository / "simple" / "2" / "model.py").is_file()


def test_generate_models_with_same_names_and_different_versions_create_model_store():
    def infer_func(inputs):
        return inputs

    triton_context = TritonContext()
    with tempfile.TemporaryDirectory() as tempdir:
        tempdir = pathlib.Path(tempdir)
        workspace = Workspace(tempdir / "workspace")
        model1 = Model(
            model_name="simple",
            model_version=1,
            inference_fn=infer_func,
            inputs=[
                Tensor(name="variable1", dtype=object, shape=(2, 1)),
                Tensor(name="variable2", dtype=np.float32, shape=(2, 1)),
            ],
            outputs=[
                Tensor(name="factorials", dtype=np.int32, shape=(-1,)),
            ],
            config=ModelConfig(max_batch_size=128, batching=True),
            workspace=workspace,
            triton_context=triton_context,
            strict=False,
        )
        model2 = Model(
            model_name="simple",
            model_version=2,
            inference_fn=infer_func,
            inputs=[
                Tensor(name="variable1", dtype=object, shape=(2, 1)),
                Tensor(name="variable2", dtype=np.float32, shape=(2, 1)),
            ],
            outputs=[
                Tensor(name="factorials", dtype=np.int32, shape=(-1,)),
            ],
            config=ModelConfig(max_batch_size=128, batching=True),
            workspace=workspace,
            triton_context=triton_context,
            strict=False,
        )

        with tempfile.TemporaryDirectory() as tempdir:
            model_repository = pathlib.Path(tempdir) / "model_repository"
            model_repository.mkdir()

            model1.generate_model(model_repository)
            model2.generate_model(model_repository)

            assert (model_repository / "simple").is_dir()
            assert (model_repository / "simple" / "config.pbtxt").is_file()

            assert (model_repository / "simple" / "1").is_dir()
            assert (model_repository / "simple" / "1" / "model.py").is_file()

            assert (model_repository / "simple" / "2").is_dir()
            assert (model_repository / "simple" / "2" / "model.py").is_file()


def test_setup_create_proxy_backend_connection(tmp_path):
    def infer_func(inputs):
        return inputs

    triton_context = TritonContext()
<<<<<<< HEAD
    workspace = Workspace(tmp_path / "workspace")
    tensor_store = TensorStore(workspace.path / "data_store.sock")
    model = Model(
        model_name="simple",
        model_version=2,
        inference_fn=infer_func,
        inputs=[
            Tensor(name="variable1", dtype=object, shape=(2, 1)),
            Tensor(name="variable2", dtype=np.float32, shape=(2, 1)),
        ],
        outputs=[
            Tensor(name="factorials", dtype=np.int32, shape=(-1,)),
        ],
        config=ModelConfig(max_batch_size=128, batching=True),
        workspace=workspace,
        triton_context=triton_context,
    )

    try:
        tensor_store.start()
=======
    with tempfile.TemporaryDirectory() as tempdir:
        tempdir = pathlib.Path(tempdir)
        workspace = Workspace(tempdir / "workspace")
        model = Model(
            model_name="simple",
            model_version=2,
            inference_fn=infer_func,
            inputs=[
                Tensor(name="variable1", dtype=object, shape=(2, 1)),
                Tensor(name="variable2", dtype=np.float32, shape=(2, 1)),
            ],
            outputs=[
                Tensor(name="factorials", dtype=np.int32, shape=(-1,)),
            ],
            config=ModelConfig(max_batch_size=128, batching=True),
            workspace=workspace,
            triton_context=triton_context,
            strict=False,
        )

>>>>>>> 10e2d9ee
        model.setup()
        assert len(model._inference_handlers) == 1
    finally:
        model.clean()
        tensor_store.close()


def test_setup_can_be_called_multiple_times(tmp_path):
    def infer_func(inputs):
        return inputs

    triton_context = TritonContext()
<<<<<<< HEAD
    workspace = Workspace(tmp_path / "workspace")
    tensor_store = TensorStore(workspace.path / "data_store.sock")
    model = Model(
        model_name="simple",
        model_version=2,
        inference_fn=infer_func,
        inputs=[
            Tensor(name="variable1", dtype=object, shape=(2, 1)),
            Tensor(name="variable2", dtype=np.float32, shape=(2, 1)),
        ],
        outputs=[
            Tensor(name="factorials", dtype=np.int32, shape=(-1,)),
        ],
        config=ModelConfig(max_batch_size=128, batching=True),
        workspace=workspace,
        triton_context=triton_context,
    )

    try:
        tensor_store.start()
        model.setup()
        assert len(model._inference_handlers) == 1
        python_backend1 = model._inference_handlers[0]
=======
    with tempfile.TemporaryDirectory() as tempdir:
        tempdir = pathlib.Path(tempdir)
        workspace = Workspace(tempdir / "workspace")
        model = Model(
            model_name="simple",
            model_version=2,
            inference_fn=infer_func,
            inputs=[
                Tensor(name="variable1", dtype=object, shape=(2, 1)),
                Tensor(name="variable2", dtype=np.float32, shape=(2, 1)),
            ],
            outputs=[
                Tensor(name="factorials", dtype=np.int32, shape=(-1,)),
            ],
            config=ModelConfig(max_batch_size=128, batching=True),
            workspace=workspace,
            triton_context=triton_context,
            strict=False,
        )

        try:
            model.setup()
            assert len(model._inference_handlers) == 1
            python_backend1 = model._inference_handlers[0]
>>>>>>> 10e2d9ee

        assert python_backend1 is not None

        model.setup()
        assert len(model._inference_handlers) == 1
        python_backend2 = model._inference_handlers[0]

        assert python_backend2 is not None
        assert python_backend1 == python_backend2

    finally:
        model.clean()
        tensor_store.close()


def test_clean_remove_proxy_backend_connection(tmp_path):
    def infer_func(inputs):
        return inputs

    triton_context = TritonContext()
<<<<<<< HEAD
    workspace = Workspace(tmp_path / "workspace")
    tensor_store = TensorStore(workspace.path / "data_store.sock")
    model = Model(
        model_name="simple",
        model_version=2,
        inference_fn=infer_func,
        inputs=[
            Tensor(name="variable1", dtype=object, shape=(2, 1)),
            Tensor(name="variable2", dtype=np.float32, shape=(2, 1)),
        ],
        outputs=[
            Tensor(name="factorials", dtype=np.int32, shape=(-1,)),
        ],
        config=ModelConfig(max_batch_size=128, batching=True),
        workspace=workspace,
        triton_context=triton_context,
    )

    try:
        tensor_store.start()
=======
    with tempfile.TemporaryDirectory() as tempdir:
        tempdir = pathlib.Path(tempdir)
        workspace = Workspace(tempdir / "workspace")
        model = Model(
            model_name="simple",
            model_version=2,
            inference_fn=infer_func,
            inputs=[
                Tensor(name="variable1", dtype=object, shape=(2, 1)),
                Tensor(name="variable2", dtype=np.float32, shape=(2, 1)),
            ],
            outputs=[
                Tensor(name="factorials", dtype=np.int32, shape=(-1,)),
            ],
            config=ModelConfig(max_batch_size=128, batching=True),
            workspace=workspace,
            triton_context=triton_context,
            strict=False,
        )

>>>>>>> 10e2d9ee
        model.setup()
    finally:
        model.clean()
        tensor_store.close()
    assert len(model._inference_handlers) == 0


def test_clean_can_be_called_multiple_times(tmp_path):
    def infer_func(inputs):
        return inputs

    triton_context = TritonContext()
<<<<<<< HEAD
    workspace = Workspace(tmp_path / "workspace")
    tensor_store = TensorStore(workspace.path / "data_store.sock")
    model = Model(
        model_name="simple",
        model_version=2,
        inference_fn=infer_func,
        inputs=[
            Tensor(name="variable1", dtype=object, shape=(2, 1)),
            Tensor(name="variable2", dtype=np.float32, shape=(2, 1)),
        ],
        outputs=[
            Tensor(name="factorials", dtype=np.int32, shape=(-1,)),
        ],
        config=ModelConfig(max_batch_size=128, batching=True),
        workspace=workspace,
        triton_context=triton_context,
    )

    try:
        tensor_store.start()
=======
    with tempfile.TemporaryDirectory() as tempdir:
        tempdir = pathlib.Path(tempdir)
        workspace = Workspace(tempdir / "workspace")
        model = Model(
            model_name="simple",
            model_version=2,
            inference_fn=infer_func,
            inputs=[
                Tensor(name="variable1", dtype=object, shape=(2, 1)),
                Tensor(name="variable2", dtype=np.float32, shape=(2, 1)),
            ],
            outputs=[
                Tensor(name="factorials", dtype=np.int32, shape=(-1,)),
            ],
            config=ModelConfig(max_batch_size=128, batching=True),
            workspace=workspace,
            triton_context=triton_context,
            strict=False,
        )

>>>>>>> 10e2d9ee
        model.setup()
        model.clean()
        model.clean()
        assert len(model._inference_handlers) == 0
    finally:
        tensor_store.close()


def test_is_alive_return_false_when_model_not_setup(tmp_path):
    def infer_func(inputs):
        return inputs

    triton_context = TritonContext()
<<<<<<< HEAD
    workspace = Workspace(tmp_path / "workspace")
    model = Model(
        model_name="simple",
        model_version=2,
        inference_fn=infer_func,
        inputs=[
            Tensor(name="variable1", dtype=object, shape=(2, 1)),
            Tensor(name="variable2", dtype=np.float32, shape=(2, 1)),
        ],
        outputs=[
            Tensor(name="factorials", dtype=np.int32, shape=(-1,)),
        ],
        config=ModelConfig(max_batch_size=128, batching=True),
        workspace=workspace,
        triton_context=triton_context,
    )

    assert not model.is_alive()


def test_is_alive_return_true_when_model_is_setup(tmp_path):
=======
    with tempfile.TemporaryDirectory() as tempdir:
        tempdir = pathlib.Path(tempdir)
        workspace = Workspace(tempdir / "workspace")
        model = Model(
            model_name="simple",
            model_version=2,
            inference_fn=infer_func,
            inputs=[
                Tensor(name="variable1", dtype=object, shape=(2, 1)),
                Tensor(name="variable2", dtype=np.float32, shape=(2, 1)),
            ],
            outputs=[
                Tensor(name="factorials", dtype=np.int32, shape=(-1,)),
            ],
            config=ModelConfig(max_batch_size=128, batching=True),
            workspace=workspace,
            triton_context=triton_context,
            strict=False,
        )

        assert model.is_alive() is False


def test_is_alive_return_true_when_model_is_setup():
>>>>>>> 10e2d9ee
    def infer_func(inputs):
        return inputs

    triton_context = TritonContext()
<<<<<<< HEAD
    workspace = Workspace(tmp_path / "workspace")
    tensor_store = TensorStore(workspace.path / "data_store.sock")
    model = Model(
        model_name="simple",
        model_version=2,
        inference_fn=infer_func,
        inputs=[
            Tensor(name="variable1", dtype=object, shape=(2, 1)),
            Tensor(name="variable2", dtype=np.float32, shape=(2, 1)),
        ],
        outputs=[
            Tensor(name="factorials", dtype=np.int32, shape=(-1,)),
        ],
        config=ModelConfig(max_batch_size=128, batching=True),
        workspace=workspace,
        triton_context=triton_context,
    )

    try:
        tensor_store.start()
=======
    with tempfile.TemporaryDirectory() as tempdir:
        tempdir = pathlib.Path(tempdir)
        workspace = Workspace(tempdir / "workspace")
        model = Model(
            model_name="simple",
            model_version=2,
            inference_fn=infer_func,
            inputs=[
                Tensor(name="variable1", dtype=object, shape=(2, 1)),
                Tensor(name="variable2", dtype=np.float32, shape=(2, 1)),
            ],
            outputs=[
                Tensor(name="factorials", dtype=np.int32, shape=(-1,)),
            ],
            config=ModelConfig(max_batch_size=128, batching=True),
            workspace=workspace,
            triton_context=triton_context,
            strict=False,
        )

>>>>>>> 10e2d9ee
        model.setup()
        assert model.is_alive()
        assert len(model._inference_handlers) == 1
    finally:
        model.clean()
        tensor_store.close()


def test_triton_context_injection(tmp_path):
    class Multimodel:
        @batch
        def infer1(self, variable1):
            return [variable1]

        @batch
        def infer2(self, variable2):
            return [variable2]

    m = Multimodel()

    @batch
    def infer_func(variable3):
        return [variable3]

    triton_context = TritonContext()
<<<<<<< HEAD
    workspace = Workspace(tmp_path / "workspace")
    tensor_store = TensorStore(workspace.path / "data_store.sock")
    model1 = Model(
        model_name="simple1",
        model_version=1,
        inference_fn=m.infer1,
        inputs=[
            Tensor(name="variable1", dtype=np.int32, shape=(2, 1)),
        ],
        outputs=[
            Tensor(name="out1", dtype=np.int32, shape=(2, 1)),
        ],
        config=ModelConfig(max_batch_size=128, batching=True),
        workspace=workspace,
        triton_context=triton_context,
    )
    model2 = Model(
        model_name="simple2",
        model_version=1,
        inference_fn=m.infer2,
        inputs=[
            Tensor(name="variable2", dtype=np.int32, shape=(2, 1)),
        ],
        outputs=[
            Tensor(name="out2", dtype=np.int32, shape=(2, 1)),
        ],
        config=ModelConfig(max_batch_size=128, batching=True),
        workspace=workspace,
        triton_context=triton_context,
    )
    model3 = Model(
        model_name="simple3",
        model_version=1,
        inference_fn=infer_func,
        inputs=[
            Tensor(name="variable3", dtype=np.int32, shape=(2, 1)),
        ],
        outputs=[
            Tensor(name="out3", dtype=np.int32, shape=(2, 1)),
        ],
        config=ModelConfig(max_batch_size=128, batching=True),
        workspace=workspace,
        triton_context=triton_context,
    )

    tr = TritonModelRepository(path=None, workspace=workspace)
    manager = ModelManager(tr)
    try:
        tensor_store.start()
        manager.add_model(model1)
        manager.add_model(model2)
        manager.add_model(model3)
        manager.create_models()

        input_requests1 = [Request({"variable1": np.array([[7, 5], [8, 6]])}, {})]
        input_requests2 = [Request({"variable2": np.array([[1, 2], [1, 2], [11, 12]])}, {})]
        input_requests3 = [Request({"variable3": np.array([[1, 2]])}, {})]

        def assert_inputs_properly_mapped_to_outputs(expected_out_name, outputs, input_request_arr):
            assert len(outputs) == 1
            assert expected_out_name in outputs[0]
            assert outputs[0][expected_out_name].shape == input_request_arr.shape
            assert np.array_equal(outputs[0][expected_out_name], input_request_arr)

        outputs1 = m.infer1(input_requests1)
        assert_inputs_properly_mapped_to_outputs("out1", outputs1, input_requests1[0]["variable1"])

        outputs2 = m.infer2(input_requests2)
        assert_inputs_properly_mapped_to_outputs("out2", outputs2, input_requests2[0]["variable2"])

        outputs3 = infer_func(input_requests3)
        assert_inputs_properly_mapped_to_outputs("out3", outputs3, input_requests3[0]["variable3"])

        outputs1 = m.infer1(input_requests1)
        assert_inputs_properly_mapped_to_outputs("out1", outputs1, input_requests1[0]["variable1"])

        outputs3 = infer_func(input_requests3)
        assert_inputs_properly_mapped_to_outputs("out3", outputs3, input_requests3[0]["variable3"])
    finally:
        manager.clean()
        tensor_store.close()
=======
    with tempfile.TemporaryDirectory() as tempdir:
        tempdir = pathlib.Path(tempdir)
        workspace = Workspace(tempdir / "workspace")
        model1 = Model(
            model_name="simple1",
            model_version=1,
            inference_fn=m.infer1,
            inputs=[
                Tensor(name="variable1", dtype=np.int32, shape=(2, 1)),
            ],
            outputs=[
                Tensor(name="out1", dtype=np.int32, shape=(2, 1)),
            ],
            config=ModelConfig(max_batch_size=128, batching=True),
            workspace=workspace,
            triton_context=triton_context,
            strict=False,
        )
        model2 = Model(
            model_name="simple2",
            model_version=1,
            inference_fn=m.infer2,
            inputs=[
                Tensor(name="variable2", dtype=np.int32, shape=(2, 1)),
            ],
            outputs=[
                Tensor(name="out2", dtype=np.int32, shape=(2, 1)),
            ],
            config=ModelConfig(max_batch_size=128, batching=True),
            workspace=workspace,
            triton_context=triton_context,
            strict=False,
        )
        model3 = Model(
            model_name="simple3",
            model_version=1,
            inference_fn=infer_func,
            inputs=[
                Tensor(name="variable3", dtype=np.int32, shape=(2, 1)),
            ],
            outputs=[
                Tensor(name="out3", dtype=np.int32, shape=(2, 1)),
            ],
            config=ModelConfig(max_batch_size=128, batching=True),
            workspace=workspace,
            triton_context=triton_context,
            strict=False,
        )

        tr = TritonModelRepository(path=None, workspace=workspace)
        manager = ModelManager(tr)
        try:
            manager.add_model(model1)
            manager.add_model(model2)
            manager.add_model(model3)
            manager.create_models()

            input_requests1 = [Request({"variable1": np.array([[7, 5], [8, 6]])}, {})]
            input_requests2 = [Request({"variable2": np.array([[1, 2], [1, 2], [11, 12]])}, {})]
            input_requests3 = [Request({"variable3": np.array([[1, 2]])}, {})]

            def assert_inputs_properly_mapped_to_outputs(expected_out_name, outputs, input_request_arr):
                assert len(outputs) == 1
                assert expected_out_name in outputs[0]
                assert outputs[0][expected_out_name].shape == input_request_arr.shape
                assert np.array_equal(outputs[0][expected_out_name], input_request_arr)

            outputs1 = m.infer1(input_requests1)
            assert_inputs_properly_mapped_to_outputs("out1", outputs1, input_requests1[0]["variable1"])

            outputs2 = m.infer2(input_requests2)
            assert_inputs_properly_mapped_to_outputs("out2", outputs2, input_requests2[0]["variable2"])

            outputs3 = infer_func(input_requests3)
            assert_inputs_properly_mapped_to_outputs("out3", outputs3, input_requests3[0]["variable3"])

            outputs1 = m.infer1(input_requests1)
            assert_inputs_properly_mapped_to_outputs("out1", outputs1, input_requests1[0]["variable1"])

            outputs3 = infer_func(input_requests3)
            assert_inputs_properly_mapped_to_outputs("out3", outputs3, input_requests3[0]["variable3"])
        finally:
            manager.clean()
>>>>>>> 10e2d9ee
<|MERGE_RESOLUTION|>--- conflicted
+++ resolved
@@ -32,7 +32,6 @@
         return inputs
 
     triton_context = TritonContext()
-<<<<<<< HEAD
     workspace = Workspace(tmp_path / "workspace")
     model = Model(
         model_name="simple",
@@ -48,6 +47,7 @@
         config=ModelConfig(max_batch_size=128, batching=True),
         workspace=workspace,
         triton_context=triton_context,
+        strict=False,
     )
 
     model_config = model._get_triton_model_config()
@@ -71,47 +71,6 @@
     assert model_config.backend_parameters == {
         "shared-memory-socket": f"ipc://{ipc_socket_path.as_posix()}",
     }
-=======
-    with tempfile.TemporaryDirectory() as tempdir:
-        tempdir = pathlib.Path(tempdir)
-        workspace = Workspace(tempdir / "workspace")
-        model = Model(
-            model_name="simple",
-            model_version=2,
-            inference_fn=infer_func,
-            inputs=[
-                Tensor(dtype=np.float32, shape=(-1,)),
-                Tensor(dtype=np.float32, shape=(-1,)),
-            ],
-            outputs=[
-                Tensor(dtype=np.int32, shape=(-1,)),
-            ],
-            config=ModelConfig(max_batch_size=128, batching=True),
-            workspace=workspace,
-            triton_context=triton_context,
-            strict=False,
-        )
-
-        model_config = model._get_triton_model_config()
-
-        assert model_config.model_name == "simple"
-        assert model_config.model_version == 2
-
-        assert model_config.batching is True
-        assert model_config.max_batch_size == 128
-
-        assert model_config.inputs == [
-            TensorSpec(name="INPUT_1", dtype=np.float32, shape=(-1,)),
-            TensorSpec(name="INPUT_2", dtype=np.float32, shape=(-1,)),
-        ]
-
-        assert model_config.outputs == [
-            TensorSpec(name="OUTPUT_1", dtype=np.int32, shape=(-1,)),
-        ]
-
-        ipc_socket_path = workspace.path / "ipc_proxy_backend_simple"
-        assert model_config.backend_parameters == {"shared-memory-socket": f"ipc://{ipc_socket_path.as_posix()}"}
->>>>>>> 10e2d9ee
 
 
 def test_get_model_config_return_model_config_when_custom_names():
@@ -258,7 +217,6 @@
         return inputs
 
     triton_context = TritonContext()
-<<<<<<< HEAD
     workspace = Workspace(tmp_path / "workspace")
     tensor_store = TensorStore(workspace.path / "data_store.sock")
     model = Model(
@@ -275,11 +233,134 @@
         config=ModelConfig(max_batch_size=128, batching=True),
         workspace=workspace,
         triton_context=triton_context,
+        strict=False,
     )
 
     try:
         tensor_store.start()
-=======
+        model.setup()
+        assert len(model._inference_handlers) == 1
+    finally:
+        model.clean()
+        tensor_store.close()
+
+
+def test_setup_can_be_called_multiple_times(tmp_path):
+    def infer_func(inputs):
+        return inputs
+
+    triton_context = TritonContext()
+    workspace = Workspace(tmp_path / "workspace")
+    tensor_store = TensorStore(workspace.path / "data_store.sock")
+    model = Model(
+        model_name="simple",
+        model_version=2,
+        inference_fn=infer_func,
+        inputs=[
+            Tensor(name="variable1", dtype=object, shape=(2, 1)),
+            Tensor(name="variable2", dtype=np.float32, shape=(2, 1)),
+        ],
+        outputs=[
+            Tensor(name="factorials", dtype=np.int32, shape=(-1,)),
+        ],
+        config=ModelConfig(max_batch_size=128, batching=True),
+        workspace=workspace,
+        triton_context=triton_context,
+        strict=False,
+    )
+
+    try:
+        tensor_store.start()
+        model.setup()
+        assert len(model._inference_handlers) == 1
+        python_backend1 = model._inference_handlers[0]
+
+        assert python_backend1 is not None
+
+        model.setup()
+        assert len(model._inference_handlers) == 1
+        python_backend2 = model._inference_handlers[0]
+
+        assert python_backend2 is not None
+        assert python_backend1 == python_backend2
+
+    finally:
+        model.clean()
+        tensor_store.close()
+
+
+def test_clean_remove_proxy_backend_connection(tmp_path):
+    def infer_func(inputs):
+        return inputs
+
+    triton_context = TritonContext()
+    workspace = Workspace(tmp_path / "workspace")
+    tensor_store = TensorStore(workspace.path / "data_store.sock")
+    model = Model(
+        model_name="simple",
+        model_version=2,
+        inference_fn=infer_func,
+        inputs=[
+            Tensor(name="variable1", dtype=object, shape=(2, 1)),
+            Tensor(name="variable2", dtype=np.float32, shape=(2, 1)),
+        ],
+        outputs=[
+            Tensor(name="factorials", dtype=np.int32, shape=(-1,)),
+        ],
+        config=ModelConfig(max_batch_size=128, batching=True),
+        workspace=workspace,
+        triton_context=triton_context,
+        strict=False,
+    )
+
+    try:
+        tensor_store.start()
+        model.setup()
+    finally:
+        model.clean()
+        tensor_store.close()
+    assert len(model._inference_handlers) == 0
+
+
+def test_clean_can_be_called_multiple_times(tmp_path):
+    def infer_func(inputs):
+        return inputs
+
+    triton_context = TritonContext()
+    workspace = Workspace(tmp_path / "workspace")
+    tensor_store = TensorStore(workspace.path / "data_store.sock")
+    model = Model(
+        model_name="simple",
+        model_version=2,
+        inference_fn=infer_func,
+        inputs=[
+            Tensor(name="variable1", dtype=object, shape=(2, 1)),
+            Tensor(name="variable2", dtype=np.float32, shape=(2, 1)),
+        ],
+        outputs=[
+            Tensor(name="factorials", dtype=np.int32, shape=(-1,)),
+        ],
+        config=ModelConfig(max_batch_size=128, batching=True),
+        workspace=workspace,
+        triton_context=triton_context,
+        strict=False,
+    )
+
+    try:
+        tensor_store.start()
+        model.setup()
+        model.clean()
+        model.clean()
+        assert len(model._inference_handlers) == 0
+    finally:
+        tensor_store.close()
+
+
+def test_is_alive_return_false_when_model_not_setup(tmp_path):
+    def infer_func(inputs):
+        return inputs
+
+    triton_context = TritonContext()
     with tempfile.TemporaryDirectory() as tempdir:
         tempdir = pathlib.Path(tempdir)
         workspace = Workspace(tempdir / "workspace")
@@ -300,20 +381,14 @@
             strict=False,
         )
 
->>>>>>> 10e2d9ee
-        model.setup()
-        assert len(model._inference_handlers) == 1
-    finally:
-        model.clean()
-        tensor_store.close()
-
-
-def test_setup_can_be_called_multiple_times(tmp_path):
-    def infer_func(inputs):
-        return inputs
-
-    triton_context = TritonContext()
-<<<<<<< HEAD
+    assert not model.is_alive()
+
+
+def test_is_alive_return_true_when_model_is_setup(tmp_path):
+    def infer_func(inputs):
+        return inputs
+
+    triton_context = TritonContext()
     workspace = Workspace(tmp_path / "workspace")
     tensor_store = TensorStore(workspace.path / "data_store.sock")
     model = Model(
@@ -330,265 +405,11 @@
         config=ModelConfig(max_batch_size=128, batching=True),
         workspace=workspace,
         triton_context=triton_context,
+        strict=False,
     )
 
     try:
         tensor_store.start()
-        model.setup()
-        assert len(model._inference_handlers) == 1
-        python_backend1 = model._inference_handlers[0]
-=======
-    with tempfile.TemporaryDirectory() as tempdir:
-        tempdir = pathlib.Path(tempdir)
-        workspace = Workspace(tempdir / "workspace")
-        model = Model(
-            model_name="simple",
-            model_version=2,
-            inference_fn=infer_func,
-            inputs=[
-                Tensor(name="variable1", dtype=object, shape=(2, 1)),
-                Tensor(name="variable2", dtype=np.float32, shape=(2, 1)),
-            ],
-            outputs=[
-                Tensor(name="factorials", dtype=np.int32, shape=(-1,)),
-            ],
-            config=ModelConfig(max_batch_size=128, batching=True),
-            workspace=workspace,
-            triton_context=triton_context,
-            strict=False,
-        )
-
-        try:
-            model.setup()
-            assert len(model._inference_handlers) == 1
-            python_backend1 = model._inference_handlers[0]
->>>>>>> 10e2d9ee
-
-        assert python_backend1 is not None
-
-        model.setup()
-        assert len(model._inference_handlers) == 1
-        python_backend2 = model._inference_handlers[0]
-
-        assert python_backend2 is not None
-        assert python_backend1 == python_backend2
-
-    finally:
-        model.clean()
-        tensor_store.close()
-
-
-def test_clean_remove_proxy_backend_connection(tmp_path):
-    def infer_func(inputs):
-        return inputs
-
-    triton_context = TritonContext()
-<<<<<<< HEAD
-    workspace = Workspace(tmp_path / "workspace")
-    tensor_store = TensorStore(workspace.path / "data_store.sock")
-    model = Model(
-        model_name="simple",
-        model_version=2,
-        inference_fn=infer_func,
-        inputs=[
-            Tensor(name="variable1", dtype=object, shape=(2, 1)),
-            Tensor(name="variable2", dtype=np.float32, shape=(2, 1)),
-        ],
-        outputs=[
-            Tensor(name="factorials", dtype=np.int32, shape=(-1,)),
-        ],
-        config=ModelConfig(max_batch_size=128, batching=True),
-        workspace=workspace,
-        triton_context=triton_context,
-    )
-
-    try:
-        tensor_store.start()
-=======
-    with tempfile.TemporaryDirectory() as tempdir:
-        tempdir = pathlib.Path(tempdir)
-        workspace = Workspace(tempdir / "workspace")
-        model = Model(
-            model_name="simple",
-            model_version=2,
-            inference_fn=infer_func,
-            inputs=[
-                Tensor(name="variable1", dtype=object, shape=(2, 1)),
-                Tensor(name="variable2", dtype=np.float32, shape=(2, 1)),
-            ],
-            outputs=[
-                Tensor(name="factorials", dtype=np.int32, shape=(-1,)),
-            ],
-            config=ModelConfig(max_batch_size=128, batching=True),
-            workspace=workspace,
-            triton_context=triton_context,
-            strict=False,
-        )
-
->>>>>>> 10e2d9ee
-        model.setup()
-    finally:
-        model.clean()
-        tensor_store.close()
-    assert len(model._inference_handlers) == 0
-
-
-def test_clean_can_be_called_multiple_times(tmp_path):
-    def infer_func(inputs):
-        return inputs
-
-    triton_context = TritonContext()
-<<<<<<< HEAD
-    workspace = Workspace(tmp_path / "workspace")
-    tensor_store = TensorStore(workspace.path / "data_store.sock")
-    model = Model(
-        model_name="simple",
-        model_version=2,
-        inference_fn=infer_func,
-        inputs=[
-            Tensor(name="variable1", dtype=object, shape=(2, 1)),
-            Tensor(name="variable2", dtype=np.float32, shape=(2, 1)),
-        ],
-        outputs=[
-            Tensor(name="factorials", dtype=np.int32, shape=(-1,)),
-        ],
-        config=ModelConfig(max_batch_size=128, batching=True),
-        workspace=workspace,
-        triton_context=triton_context,
-    )
-
-    try:
-        tensor_store.start()
-=======
-    with tempfile.TemporaryDirectory() as tempdir:
-        tempdir = pathlib.Path(tempdir)
-        workspace = Workspace(tempdir / "workspace")
-        model = Model(
-            model_name="simple",
-            model_version=2,
-            inference_fn=infer_func,
-            inputs=[
-                Tensor(name="variable1", dtype=object, shape=(2, 1)),
-                Tensor(name="variable2", dtype=np.float32, shape=(2, 1)),
-            ],
-            outputs=[
-                Tensor(name="factorials", dtype=np.int32, shape=(-1,)),
-            ],
-            config=ModelConfig(max_batch_size=128, batching=True),
-            workspace=workspace,
-            triton_context=triton_context,
-            strict=False,
-        )
-
->>>>>>> 10e2d9ee
-        model.setup()
-        model.clean()
-        model.clean()
-        assert len(model._inference_handlers) == 0
-    finally:
-        tensor_store.close()
-
-
-def test_is_alive_return_false_when_model_not_setup(tmp_path):
-    def infer_func(inputs):
-        return inputs
-
-    triton_context = TritonContext()
-<<<<<<< HEAD
-    workspace = Workspace(tmp_path / "workspace")
-    model = Model(
-        model_name="simple",
-        model_version=2,
-        inference_fn=infer_func,
-        inputs=[
-            Tensor(name="variable1", dtype=object, shape=(2, 1)),
-            Tensor(name="variable2", dtype=np.float32, shape=(2, 1)),
-        ],
-        outputs=[
-            Tensor(name="factorials", dtype=np.int32, shape=(-1,)),
-        ],
-        config=ModelConfig(max_batch_size=128, batching=True),
-        workspace=workspace,
-        triton_context=triton_context,
-    )
-
-    assert not model.is_alive()
-
-
-def test_is_alive_return_true_when_model_is_setup(tmp_path):
-=======
-    with tempfile.TemporaryDirectory() as tempdir:
-        tempdir = pathlib.Path(tempdir)
-        workspace = Workspace(tempdir / "workspace")
-        model = Model(
-            model_name="simple",
-            model_version=2,
-            inference_fn=infer_func,
-            inputs=[
-                Tensor(name="variable1", dtype=object, shape=(2, 1)),
-                Tensor(name="variable2", dtype=np.float32, shape=(2, 1)),
-            ],
-            outputs=[
-                Tensor(name="factorials", dtype=np.int32, shape=(-1,)),
-            ],
-            config=ModelConfig(max_batch_size=128, batching=True),
-            workspace=workspace,
-            triton_context=triton_context,
-            strict=False,
-        )
-
-        assert model.is_alive() is False
-
-
-def test_is_alive_return_true_when_model_is_setup():
->>>>>>> 10e2d9ee
-    def infer_func(inputs):
-        return inputs
-
-    triton_context = TritonContext()
-<<<<<<< HEAD
-    workspace = Workspace(tmp_path / "workspace")
-    tensor_store = TensorStore(workspace.path / "data_store.sock")
-    model = Model(
-        model_name="simple",
-        model_version=2,
-        inference_fn=infer_func,
-        inputs=[
-            Tensor(name="variable1", dtype=object, shape=(2, 1)),
-            Tensor(name="variable2", dtype=np.float32, shape=(2, 1)),
-        ],
-        outputs=[
-            Tensor(name="factorials", dtype=np.int32, shape=(-1,)),
-        ],
-        config=ModelConfig(max_batch_size=128, batching=True),
-        workspace=workspace,
-        triton_context=triton_context,
-    )
-
-    try:
-        tensor_store.start()
-=======
-    with tempfile.TemporaryDirectory() as tempdir:
-        tempdir = pathlib.Path(tempdir)
-        workspace = Workspace(tempdir / "workspace")
-        model = Model(
-            model_name="simple",
-            model_version=2,
-            inference_fn=infer_func,
-            inputs=[
-                Tensor(name="variable1", dtype=object, shape=(2, 1)),
-                Tensor(name="variable2", dtype=np.float32, shape=(2, 1)),
-            ],
-            outputs=[
-                Tensor(name="factorials", dtype=np.int32, shape=(-1,)),
-            ],
-            config=ModelConfig(max_batch_size=128, batching=True),
-            workspace=workspace,
-            triton_context=triton_context,
-            strict=False,
-        )
-
->>>>>>> 10e2d9ee
         model.setup()
         assert model.is_alive()
         assert len(model._inference_handlers) == 1
@@ -614,7 +435,6 @@
         return [variable3]
 
     triton_context = TritonContext()
-<<<<<<< HEAD
     workspace = Workspace(tmp_path / "workspace")
     tensor_store = TensorStore(workspace.path / "data_store.sock")
     model1 = Model(
@@ -630,6 +450,7 @@
         config=ModelConfig(max_batch_size=128, batching=True),
         workspace=workspace,
         triton_context=triton_context,
+        strict=False,
     )
     model2 = Model(
         model_name="simple2",
@@ -644,6 +465,7 @@
         config=ModelConfig(max_batch_size=128, batching=True),
         workspace=workspace,
         triton_context=triton_context,
+        strict=False,
     )
     model3 = Model(
         model_name="simple3",
@@ -658,6 +480,7 @@
         config=ModelConfig(max_batch_size=128, batching=True),
         workspace=workspace,
         triton_context=triton_context,
+        strict=False,
     )
 
     tr = TritonModelRepository(path=None, workspace=workspace)
@@ -695,89 +518,4 @@
         assert_inputs_properly_mapped_to_outputs("out3", outputs3, input_requests3[0]["variable3"])
     finally:
         manager.clean()
-        tensor_store.close()
-=======
-    with tempfile.TemporaryDirectory() as tempdir:
-        tempdir = pathlib.Path(tempdir)
-        workspace = Workspace(tempdir / "workspace")
-        model1 = Model(
-            model_name="simple1",
-            model_version=1,
-            inference_fn=m.infer1,
-            inputs=[
-                Tensor(name="variable1", dtype=np.int32, shape=(2, 1)),
-            ],
-            outputs=[
-                Tensor(name="out1", dtype=np.int32, shape=(2, 1)),
-            ],
-            config=ModelConfig(max_batch_size=128, batching=True),
-            workspace=workspace,
-            triton_context=triton_context,
-            strict=False,
-        )
-        model2 = Model(
-            model_name="simple2",
-            model_version=1,
-            inference_fn=m.infer2,
-            inputs=[
-                Tensor(name="variable2", dtype=np.int32, shape=(2, 1)),
-            ],
-            outputs=[
-                Tensor(name="out2", dtype=np.int32, shape=(2, 1)),
-            ],
-            config=ModelConfig(max_batch_size=128, batching=True),
-            workspace=workspace,
-            triton_context=triton_context,
-            strict=False,
-        )
-        model3 = Model(
-            model_name="simple3",
-            model_version=1,
-            inference_fn=infer_func,
-            inputs=[
-                Tensor(name="variable3", dtype=np.int32, shape=(2, 1)),
-            ],
-            outputs=[
-                Tensor(name="out3", dtype=np.int32, shape=(2, 1)),
-            ],
-            config=ModelConfig(max_batch_size=128, batching=True),
-            workspace=workspace,
-            triton_context=triton_context,
-            strict=False,
-        )
-
-        tr = TritonModelRepository(path=None, workspace=workspace)
-        manager = ModelManager(tr)
-        try:
-            manager.add_model(model1)
-            manager.add_model(model2)
-            manager.add_model(model3)
-            manager.create_models()
-
-            input_requests1 = [Request({"variable1": np.array([[7, 5], [8, 6]])}, {})]
-            input_requests2 = [Request({"variable2": np.array([[1, 2], [1, 2], [11, 12]])}, {})]
-            input_requests3 = [Request({"variable3": np.array([[1, 2]])}, {})]
-
-            def assert_inputs_properly_mapped_to_outputs(expected_out_name, outputs, input_request_arr):
-                assert len(outputs) == 1
-                assert expected_out_name in outputs[0]
-                assert outputs[0][expected_out_name].shape == input_request_arr.shape
-                assert np.array_equal(outputs[0][expected_out_name], input_request_arr)
-
-            outputs1 = m.infer1(input_requests1)
-            assert_inputs_properly_mapped_to_outputs("out1", outputs1, input_requests1[0]["variable1"])
-
-            outputs2 = m.infer2(input_requests2)
-            assert_inputs_properly_mapped_to_outputs("out2", outputs2, input_requests2[0]["variable2"])
-
-            outputs3 = infer_func(input_requests3)
-            assert_inputs_properly_mapped_to_outputs("out3", outputs3, input_requests3[0]["variable3"])
-
-            outputs1 = m.infer1(input_requests1)
-            assert_inputs_properly_mapped_to_outputs("out1", outputs1, input_requests1[0]["variable1"])
-
-            outputs3 = infer_func(input_requests3)
-            assert_inputs_properly_mapped_to_outputs("out3", outputs3, input_requests3[0]["variable3"])
-        finally:
-            manager.clean()
->>>>>>> 10e2d9ee
+        tensor_store.close()